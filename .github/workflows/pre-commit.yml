--- conflicted
+++ resolved
@@ -11,11 +11,7 @@
     runs-on: ubuntu-latest
     steps:
       - name: Harden Runner
-<<<<<<< HEAD
-        uses: step-security/harden-runner@c95a14d0e5bab51a9f56296a4eb0e416910cd350 # v2.10.3
-=======
         uses: step-security/harden-runner@cb605e52c26070c328afc4562f0b4ada7618a84e # v2.10.4
->>>>>>> 1f38f45f
         with:
           egress-policy: audit
           disable-telemetry: true
